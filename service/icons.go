package service

import (
	"io"
)

type Icons struct{}

func (service Icons) Get(name string) string {
	switch name {

	// Semantic
	case "announce":
		return service.get("rocket-takeoff")
	case "announce-fill":
		return service.get("rocket-takeoff-fill")
	case "dislike":
		return service.get("thumbs-down")
	case "dislike-fill":
		return service.get("thumbs-down-fill")
	case "like":
		return service.get("heart")
	case "like-fill":
		return service.get("heart-fill")
	case "reply":
		return service.get("reply")
	case "reply-fill":
		return service.get("reply-fill")

	// App Actions and Behaviors
	case "add":
		return service.get("plus-lg")
	case "add-circle":
		return service.get("plus-circle")
	case "add-square":
		return service.get("plus-square")
	case "add-emoji":
		return service.get("emoji-smile")
	case "album":
		return service.get("cassette")
	case "album-fill":
		return service.get("cassette-fill")
	case "alert":
		return service.get("exclamation-triangle")
	case "alert-fill":
		return service.get("exclamation-triangle-fill")
	case "archive":
		return service.get("archive")
	case "archive-fill":
		return service.get("archive-fill")
	case "at":
		return service.get("at")
	case "at-fill":
		return service.get("at")
	case "bell":
		return service.get("bell")
	case "bell-fill":
		return service.get("bell-fill")
	case "braces":
		return service.get("braces")
	case "book":
		return service.get("book")
	case "book-fill":
		return service.get("book-fill")
	case "bookmark":
		return service.get("bookmark")
	case "bookmark-fill":
		return service.get("bookmark-fill")
	case "box":
		return service.get("box")
	case "box-fill":
		return service.get("box-fill")
	case "calendar":
		return service.get("calendar3")
	case "calendar-fill":
		return service.get("calendar3-week-fill")
	case "cancel":
		return service.get("x-lg")
	case "card":
		return service.get("postcard")
	case "card-fill":
		return service.get("postcard-fill")
	case "cassette":
		return service.get("cassette")
	case "cassette-fill":
		return service.get("cassette-fill")
	case "chat":
		return service.get("chat")
	case "chat-fill":
		return service.get("chat-fill")
	case "chat-square":
		return service.get("chat-square-dots")
	case "chat-square-fill":
		return service.get("chat-square-dots-fill")
	case "check-badge":
		return service.get("patch-check")
	case "check-badge-fill":
		return service.get("patch-check-fill")
	case "check-circle":
		return service.get("check-circle")
	case "check-circle-fill":
		return service.get("check-circle-fill")
	case "check-shield":
		return service.get("shield-check")
	case "check-shield-fill":
		return service.get("shield-check-fill")
	case "chevron-left":
		return service.get("chevron-left")
	case "chevron-right":
		return service.get("chevron-right")
	case "circle":
		return service.get("circle")
	case "circle-fill":
		return service.get("circle-fill")
	case "clipboard":
		return service.get("clipboard")
	case "clipboard-fill":
		return service.get("clipboard-fill")
	case "clock":
		return service.get("clock")
	case "clock-fill":
		return service.get("clock-fill")
	case "cloud":
		return service.get("cloud")
	case "cloud-fill":
		return service.get("cloud-fill")
	case "credit-card":
		return service.get("credit-card")
	case "credit-card-fill":
		return service.get("credit-card-fill")
	case "database":
		return service.get("database")
	case "database-fill":
		return service.get("database-fill")
	case "delete":
		return service.get("x-lg")
	case "delete-fill":
		return service.get("x-lg")
	case "drag-handle":
		return service.get("grip-vertical")
	case "edit":
		return service.get("pencil-square")
	case "edit-fill":
		return service.get("pencil-square-fill")
	case "email":
		return service.get("envelope")
	case "email-fill":
		return service.get("envelope-fill")
	case "explicit":
		return service.get("explicit")
	case "explicit-fill":
		return service.get("explicit-fill")
	case "file":
		return service.get("file-earmark")
	case "file-fill":
		return service.get("file-earmark-fill")
	case "filter":
		return service.get("filter-circle")
	case "filter-fill":
		return service.get("filter-circle-fill")
	case "flag":
		return service.get("flag")
	case "flag-fill":
		return service.get("flag-fill")
	case "focus":
		return service.get("crosshair")
	case "focus-fill":
		return service.get("crosshair2")
	case "folder":
		return service.get("folder")
	case "folder-fill":
		return service.get("folder-fill")
	case "globe":
		return service.get("globe2")
	case "globe-fill":
		return service.get("globe2")
	case "grip-vertical":
		return service.get("grip-vertical")
	case "grip-horizontal":
		return service.get("grip-horizontal")
	case "hashtag":
		return service.get("hash")
	case "heart":
		return service.get("heart")
	case "heart-fill":
		return service.get("heart-fill")
	case "help":
		return service.get("question-circle")
	case "help-fill":
		return service.get("question-circle-fill")
	case "home":
		return service.get("house")
	case "home-fill":
		return service.get("house-fill")
	case "info":
		return service.get("info-circle")
	case "info-fill":
		return service.get("info-circle-fill")
	case "invisible":
		return service.get("eye-slash")
	case "invisible-fill":
		return service.get("eye-slash-fill")
	case "journal":
		return service.get("journal")
	case "key":
		return service.get("key")
	case "key-fill":
		return service.get("key-fill")
	case "link":
		return service.get("link-45deg")
	case "link-outbound":
		return service.get("box-arrow-up-right")
	case "list":
		return service.get("list")
	case "list-fill":
		return service.get("list")
	case "list-nested":
		return service.get("list-nested")
	case "list-nested-fill":
		return service.get("list-nested")
	case "location":
		return service.get("geo-alt")
	case "location-fill":
		return service.get("geo-alt-fill")
	case "lock":
		return service.get("lock")
	case "lock-fill":
		return service.get("lock-fill")
	case "loading":
		return service.get("arrow-clockwise")
	case "login":
		return service.get("box-arrow-in-right")
	case "megaphone":
		return service.get("megaphone")
	case "megaphone-fill":
		return service.get("megaphone-fill")
	case "mention":
		return service.get("at")
	case "more-horizontal":
		return service.get("three-dots")
	case "more-vertical":
		return service.get("three-dots-vertical")
	case "music":
		return service.get("music-note-beamed")
	case "mute":
		return service.get("mic-mute")
	case "mute-fill":
		return service.get("mic-mute-fill")
	case "new-window":
		return service.get("arrow-up-right-square")
	case "newspaper":
		return service.get("newspaper")
	case "none":
		return service.get("ban")
	case "note":
		return service.get("sticky")
	case "note-fill":
		return service.get("sticky-fill")
	case "notes":
		return service.get("stickies")
	case "notes-fill":
		return service.get("stickies-fill")
	case "pause":
		return service.get("pause")
	case "pause-fill":
		return service.get("pause-fill")
	case "person":
		return service.get("person")
	case "person-fill":
		return service.get("person-fill")
	case "person-card":
		return service.get("person-vcard")
	case "person-card-fill":
		return service.get("person-vcard-fill")
	case "people":
		return service.get("people")
	case "people-fill":
		return service.get("people-fill")
	case "play":
		return service.get("play")
	case "play-fill":
		return service.get("play-fill")
<<<<<<< HEAD
	case "reload":
		return service.get("arrow-repeat")
	case "reply":
		return service.get("reply")
	case "reply-fill":
		return service.get("reply-fill")
=======
>>>>>>> 37ccf057
	case "repost":
		return service.get("repeat")
	case "rocket":
		return service.get("rocket-takeoff")
	case "rocket-fill":
		return service.get("rocket-takeoff-fill")
	case "rule":
		return service.get("funnel")
	case "rule-fill":
		return service.get("funnel-fill")
	case "save":
		return service.get("check-lg")
	case "search":
		return service.get("search")
	case "search-fill":
		return service.get("search")
	case "settings":
		return service.get("gear")
	case "settings-fill":
		return service.get("gear-fill")
	case "server":
		return service.get("hdd-stack")
	case "server-fill":
		return service.get("hdd-stack-fill")
	case "share":
		return service.get("arrow-up-right-square")
	case "share-fill":
		return service.get("arrow-up-right-square-fill")
	case "shield":
		return service.get("shield")
	case "shield-fill":
		return service.get("shield-fill")
	case "shield-lock":
		return service.get("shield-lock")
	case "skip-backward":
		return service.get("skip-backward")
	case "skip-backward-fill":
		return service.get("skip-backward-fill")
	case "skip-forward":
		return service.get("skip-forward")
	case "skip-forward-fill":
		return service.get("skip-forward-fill")
	case "star":
		return service.get("star")
	case "star-fill":
		return service.get("star-fill")
	case "template":
		return service.get("layout-text-sidebar-reverse")
	case "thumbs-down":
		return service.get("hand-thumbs-down")
	case "thumbs-down-fill":
		return service.get("hand-thumbs-down-fill")
	case "thumbs-up":
		return service.get("hand-thumbs-up")
	case "thumbs-up-fill":
		return service.get("hand-thumbs-up-fill")
	case "timeline":
		return service.get("clock")
	case "timeline-fill":
		return service.get("clock-fill")
	case "unlink":
		return service.get("link-45deg")
	case "upload":
		return service.get("cloud-arrow-up")
	case "upload-fill":
		return service.get("cloud-arrow-up-fill")
	case "user":
		return service.get("person-circle")
	case "user-fill":
		return service.get("person-circle")
	case "users":
		return service.get("people")
	case "users-fill":
		return service.get("people-fill")
	case "visible":
		return service.get("eye")
	case "visible-fill":
		return service.get("eye-fill")
	case "volume-up":
		return service.get("volume-up")
	case "volume-up-fill":
		return service.get("volume-up-fill")
	case "volume-down":
		return service.get("volume-down")
	case "volume-down-fill":
		return service.get("volume-down-fill")
	case "volume-mute":
		return service.get("volume-mute")
	case "volume-mute-fill":
		return service.get("volume-mute-fill")

		// Layouts
	case "layout-social":
		return service.get("list-ul")
	case "layout-social-fill":
		return service.get("list-ul")

	case "layout-chat":
		return service.get("chat-text")
	case "layout-chat-fill":
		return service.get("chat-text")

	case "layout-newspaper":
		return service.get("postcard")
	case "layout-newspaper-fill":
		return service.get("postcard")

	case "layout-magazine":
		return service.get("view-stacked")
	case "layout-magazine-fill":
		return service.get("view-stacked")

	// Services
	case "activitypub":
		return service.activityPub()
	case "activitypub-fill":
		return service.activityPub()
	case "facebook":
		return service.get("facebook")
	case "fediverse":
		return service.fediverse()
	case "fediverse-fill":
		return service.fediverse()
	case "github":
		return service.get("github")
	case "google":
		return service.get("google")
	case "json":
		return service.get("braces")
	case "json-fill":
		return service.get("braces")
	case "instagram":
		return service.get("instagram")
	case "twitter":
		return service.get("twitter")
	case "remove-square":
		return service.get("dash-square")
	case "rss":
		return service.get("rss")
	case "rss-fill":
		return service.get("rss-fill")
	case "rss-cloud":
		return service.get("cloud-arrow-down")
	case "rss-cloud-fill":
		return service.get("cloud-arrow-down-fill")
	case "websub":
		return service.get("cloud-arrow-down")
	case "websub-fill":
		return service.get("cloud-arrow-down-fill")

	// Content Types
	case "article":
		return service.get("file-text")
	case "article-fill":
		return service.get("file-text-fill")
	case "block":
		return service.get("slash-circle")
	case "block-fill":
		return service.get("slash-circle-fill")
	case "code":
		return service.get("code-slash")
	case "code-fill":
		return service.get("code-slash")
	case "collection":
		return service.get("view-stacked")
	case "forward":
		return service.get("forward")
	case "forward-fill":
		return service.get("forward-fill")
	case "html":
		return service.get("code-slash")
	case "html-fill":
		return service.get("code-slash")
	case "inbox":
		return service.get("inbox")
	case "inbox-fill":
		return service.get("inbox-fill")
	case "markdown":
		return service.get("markdown")
	case "markdown-fill":
		return service.get("markdown-fill")
	case "message":
		return service.get("chat-left-text")
	case "message-fill":
		return service.get("chat-left-text-fill")
	case "outbox":
		return service.get("envelope")
	case "outbox-fill":
		return service.get("envelope-fill")
	case "picture":
		return service.get("image")
	case "picture-fill":
		return service.get("image-fill")
	case "pictures":
		return service.get("images")
	case "shopping-cart":
		return service.get("cart")
	case "shopping-cart-fill":
		return service.get("cart-fill")
	case "webhooks":
		return service.webhooks()
	case "video":
		return service.get("camera-video")
	case "video-fill":
		return service.get("camera-video-fill")

	// License Types
	case "copyright":
		return service.copyright()

	case "cc-by":
		return service.ccCC() + " " + service.ccBy()

	case "cc-by-sa":
		return service.ccCC() + " " + service.ccBy() + " " + service.ccSa()

	case "cc-by-nc":
		return service.ccCC() + " " + service.ccBy() + " " + service.ccNc()

	case "cc-by-nc-sa":
		return service.ccCC() + " " + service.ccBy() + " " + service.ccNc() + " " + service.ccSa()

	case "cc-by-nd":
		return service.ccCC() + " " + service.ccBy() + " " + service.ccNd()

	case "cc-by-nc-nd":
		return service.ccCC() + " " + service.ccBy() + " " + service.ccNc() + " " + service.ccNd()

	case "cc0":
		return service.cc0()

	case "public-domain":
		return service.publicDomain()

	// Services
	case "paypal", "PAYPAL":
		return service.get("paypal")

	case "stripe", "STRIPE":
		return service.get("stripe")

	}

	return service.get(name)
}

func (service Icons) get(name string) string {
	return `<i class="bi bi-` + name + `"></i>`
}

func (service Icons) Write(name string, writer io.Writer) {
	// Okay to ignore write error
	// nolint:errcheck
	writer.Write([]byte(service.Get(name)))
}

func (service Icons) copyright() string {
	return "©"
}

func (service Icons) ccCC() string {
	return `<svg viewBox="5.5 -3.5 64 64" xmlns="http://www.w3.org/2000/svg" xmlns:xlink="http://www.w3.org/1999/xlink" version="1.1" style="height:1em; vertical-align:text-bottom;">
<circle stroke="currentColor" fill-opacity="0" cx="37.47" cy="28.736" r="29.471"/>
<path fill="currentColor" d="M37.441-3.5c8.951,0,16.572,3.125,22.857,9.372c3.008,3.009,5.295,6.448,6.857,10.314
c1.561,3.867,2.344,7.971,2.344,12.314c0,4.381-0.773,8.486-2.314,12.313c-1.543,3.828-3.82,7.21-6.828,10.143
c-3.123,3.085-6.666,5.448-10.629,7.086c-3.961,1.638-8.057,2.457-12.285,2.457s-8.276-0.808-12.143-2.429
c-3.866-1.618-7.333-3.961-10.4-7.027c-3.067-3.066-5.4-6.524-7-10.372S5.5,32.767,5.5,28.5c0-4.229,0.809-8.295,2.428-12.2
c1.619-3.905,3.972-7.4,7.057-10.486C21.08-0.394,28.565-3.5,37.441-3.5z M37.557,2.272c-7.314,0-13.467,2.553-18.458,7.657
c-2.515,2.553-4.448,5.419-5.8,8.6c-1.354,3.181-2.029,6.505-2.029,9.972c0,3.429,0.675,6.734,2.029,9.913
c1.353,3.183,3.285,6.021,5.8,8.516c2.514,2.496,5.351,4.399,8.515,5.715c3.161,1.314,6.476,1.971,9.943,1.971
c3.428,0,6.75-0.665,9.973-1.999c3.219-1.335,6.121-3.257,8.713-5.771c4.99-4.876,7.484-10.99,7.484-18.344
c0-3.543-0.648-6.895-1.943-10.057c-1.293-3.162-3.18-5.98-5.654-8.458C50.984,4.844,44.795,2.272,37.557,2.272z M37.156,23.187
l-4.287,2.229c-0.458-0.951-1.019-1.619-1.685-2c-0.667-0.38-1.286-0.571-1.858-0.571c-2.856,0-4.286,1.885-4.286,5.657
c0,1.714,0.362,3.084,1.085,4.113c0.724,1.029,1.791,1.544,3.201,1.544c1.867,0,3.181-0.915,3.944-2.743l3.942,2
c-0.838,1.563-2,2.791-3.486,3.686c-1.484,0.896-3.123,1.343-4.914,1.343c-2.857,0-5.163-0.875-6.915-2.629
c-1.752-1.752-2.628-4.19-2.628-7.313c0-3.048,0.886-5.466,2.657-7.257c1.771-1.79,4.009-2.686,6.715-2.686
C32.604,18.558,35.441,20.101,37.156,23.187z M55.613,23.187l-4.229,2.229c-0.457-0.951-1.02-1.619-1.686-2
c-0.668-0.38-1.307-0.571-1.914-0.571c-2.857,0-4.287,1.885-4.287,5.657c0,1.714,0.363,3.084,1.086,4.113
c0.723,1.029,1.789,1.544,3.201,1.544c1.865,0,3.18-0.915,3.941-2.743l4,2c-0.875,1.563-2.057,2.791-3.541,3.686
c-1.486,0.896-3.105,1.343-4.857,1.343c-2.896,0-5.209-0.875-6.941-2.629c-1.736-1.752-2.602-4.19-2.602-7.313
c0-3.048,0.885-5.466,2.658-7.257c1.77-1.79,4.008-2.686,6.713-2.686C51.117,18.558,53.938,20.101,55.613,23.187z"/>
</svg>
`
}

func (service Icons) ccBy() string {
	return `<svg viewBox="5.5 -3.5 64 64" xmlns="http://www.w3.org/2000/svg" xmlns:xlink="http://www.w3.org/1999/xlink" version="1.1" style="height:1em; vertical-align:text-bottom;">
<circle stroke="currentColor" fill-opacity="0" cx="37.47" cy="28.736" r="29.471"/>
<path fill="currentColor" d="M37.443-3.5c8.988,0,16.57,3.085,22.742,9.257C66.393,11.967,69.5,19.548,69.5,28.5c0,8.991-3.049,16.476-9.145,22.456
C53.879,57.319,46.242,60.5,37.443,60.5c-8.649,0-16.153-3.144-22.514-9.43C8.644,44.784,5.5,37.262,5.5,28.5
c0-8.761,3.144-16.342,9.429-22.742C21.101-0.415,28.604-3.5,37.443-3.5z M37.557,2.272c-7.276,0-13.428,2.553-18.457,7.657
c-5.22,5.334-7.829,11.525-7.829,18.572c0,7.086,2.59,13.22,7.77,18.398c5.181,5.182,11.352,7.771,18.514,7.771
c7.123,0,13.334-2.607,18.629-7.828c5.029-4.838,7.543-10.952,7.543-18.343c0-7.276-2.553-13.465-7.656-18.571
C50.967,4.824,44.795,2.272,37.557,2.272z M46.129,20.557v13.085h-3.656v15.542h-9.944V33.643h-3.656V20.557
c0-0.572,0.2-1.057,0.599-1.457c0.401-0.399,0.887-0.6,1.457-0.6h13.144c0.533,0,1.01,0.2,1.428,0.6
C45.918,19.5,46.129,19.986,46.129,20.557z M33.042,12.329c0-3.008,1.485-4.514,4.458-4.514s4.457,1.504,4.457,4.514
c0,2.971-1.486,4.457-4.457,4.457S33.042,15.3,33.042,12.329z"/>
</svg>
`
}

func (service Icons) ccSa() string {
	return `<svg viewBox="5.5 -3.5 64 64" xmlns="http://www.w3.org/2000/svg" xmlns:xlink="http://www.w3.org/1999/xlink" version="1.1" style="height:1em; vertical-align:text-bottom;">
<circle stroke="currentColor" fill-opacity="0" cx="37.47" cy="28.736" r="29.471"/>
<path fill="currentColor" d="M37.443-3.5c8.951,0,16.531,3.105,22.742,9.315C66.393,11.987,69.5,19.548,69.5,28.5c0,8.954-3.049,16.457-9.145,22.514
C53.918,57.338,46.279,60.5,37.443,60.5c-8.649,0-16.153-3.143-22.514-9.429C8.644,44.786,5.5,37.264,5.5,28.501
c0-8.723,3.144-16.285,9.429-22.685C21.138-0.395,28.643-3.5,37.443-3.5z M37.557,2.272c-7.276,0-13.428,2.572-18.457,7.715
c-5.22,5.296-7.829,11.467-7.829,18.513c0,7.125,2.59,13.257,7.77,18.4c5.181,5.182,11.352,7.771,18.514,7.771
c7.123,0,13.334-2.609,18.629-7.828c5.029-4.876,7.543-10.99,7.543-18.343c0-7.313-2.553-13.485-7.656-18.513
C51.004,4.842,44.832,2.272,37.557,2.272z M23.271,23.985c0.609-3.924,2.189-6.962,4.742-9.114
c2.552-2.152,5.656-3.228,9.314-3.228c5.027,0,9.029,1.62,12,4.856c2.971,3.238,4.457,7.391,4.457,12.457
c0,4.915-1.543,9-4.627,12.256c-3.088,3.256-7.086,4.886-12.002,4.886c-3.619,0-6.743-1.085-9.371-3.257
c-2.629-2.172-4.209-5.257-4.743-9.257H31.1c0.19,3.886,2.533,5.829,7.029,5.829c2.246,0,4.057-0.972,5.428-2.914
c1.373-1.942,2.059-4.534,2.059-7.771c0-3.391-0.629-5.971-1.885-7.743c-1.258-1.771-3.066-2.657-5.43-2.657
c-4.268,0-6.667,1.885-7.2,5.656h2.343l-6.342,6.343l-6.343-6.343L23.271,23.985L23.271,23.985z"/>
</svg>
`
}

func (service Icons) ccNc() string {
	return `<svg viewBox="5.5 -3.5 64 64" xmlns="http://www.w3.org/2000/svg" xmlns:xlink="http://www.w3.org/1999/xlink" version="1.1" style="height:1em; vertical-align:text-bottom;">
<circle stroke="currentColor" fill-opacity="0" cx="37.47" cy="28.736" r="29.471"/>
<path fill="currentColor" d="M37.442-3.5c8.99,0,16.571,3.085,22.743,9.256C66.393,11.928,69.5,19.509,69.5,28.5c0,8.992-3.048,16.476-9.145,22.458
C53.88,57.32,46.241,60.5,37.442,60.5c-8.686,0-16.19-3.162-22.513-9.485C8.644,44.728,5.5,37.225,5.5,28.5
c0-8.762,3.144-16.343,9.429-22.743C21.1-0.414,28.604-3.5,37.442-3.5z M12.7,19.872c-0.952,2.628-1.429,5.505-1.429,8.629
c0,7.086,2.59,13.22,7.77,18.4c5.219,5.144,11.391,7.715,18.514,7.715c7.201,0,13.409-2.608,18.63-7.829
c1.867-1.79,3.332-3.657,4.398-5.602l-12.056-5.371c-0.421,2.02-1.439,3.667-3.057,4.942c-1.622,1.276-3.535,2.011-5.744,2.2
v4.915h-3.714v-4.915c-3.543-0.036-6.782-1.312-9.714-3.827l4.4-4.457c2.094,1.942,4.476,2.913,7.143,2.913
c1.104,0,2.048-0.246,2.83-0.743c0.78-0.494,1.172-1.312,1.172-2.457c0-0.801-0.287-1.448-0.858-1.943l-3.085-1.315l-3.771-1.715
l-5.086-2.229L12.7,19.872z M37.557,2.214c-7.276,0-13.428,2.571-18.457,7.714c-1.258,1.258-2.439,2.686-3.543,4.287L27.786,19.7
c0.533-1.676,1.542-3.019,3.029-4.028c1.484-1.009,3.218-1.571,5.2-1.686V9.071h3.715v4.915c2.934,0.153,5.6,1.143,8,2.971
l-4.172,4.286c-1.793-1.257-3.619-1.885-5.486-1.885c-0.991,0-1.876,0.191-2.656,0.571c-0.781,0.381-1.172,1.029-1.172,1.943
c0,0.267,0.095,0.533,0.285,0.8l4.057,1.83l2.8,1.257l5.144,2.285l16.397,7.314c0.535-2.248,0.801-4.533,0.801-6.857
c0-7.353-2.552-13.543-7.656-18.573C51.005,4.785,44.831,2.214,37.557,2.214z"/>
</svg>
`
}

func (service Icons) ccNd() string {
	return `<svg viewBox="5.5 -3.5 64 64" xmlns="http://www.w3.org/2000/svg" xmlns:xlink="http://www.w3.org/1999/xlink"  version="1.1" style="height:1em; vertical-align:text-bottom;">
<circle stroke="currentColor" fill-opacity="0" cx="37.47" cy="28.736" r="29.471"/>
<path fill="currentColor" d="M37.443-3.5c8.951,0,16.531,3.105,22.742,9.315C66.393,11.987,69.5,19.548,69.5,28.5c0,8.954-3.049,16.457-9.145,22.514
C53.918,57.338,46.279,60.5,37.443,60.5c-8.649,0-16.153-3.143-22.514-9.43C8.644,44.786,5.5,37.264,5.5,28.501
c0-8.723,3.144-16.285,9.429-22.685C21.138-0.395,28.643-3.5,37.443-3.5z M37.557,2.272c-7.276,0-13.428,2.572-18.457,7.715
c-5.22,5.296-7.829,11.467-7.829,18.513c0,7.125,2.59,13.257,7.77,18.4c5.181,5.182,11.352,7.771,18.514,7.771
c7.123,0,13.334-2.608,18.629-7.828c5.029-4.876,7.543-10.989,7.543-18.343c0-7.313-2.553-13.485-7.656-18.513
C51.004,4.842,44.832,2.272,37.557,2.272z M49.615,20.956v5.486H26.358v-5.486H49.615z M49.615,31.243v5.483H26.358v-5.483H49.615
z"/>
</svg>
`
}

func (service Icons) cc0() string {
	return `<svg viewBox="-0.5 0.5 64 64" xmlns="http://www.w3.org/2000/svg" xmlns:xlink="http://www.w3.org/1999/xlink"  version="1.1" style="height:1em; vertical-align:text-bottom;">
<circle stroke="currentColor" fill-opacity="0" cx="31.325" cy="32.873" r="30.096"/>
<path fill="currentColor" id="text2809_1_" d="M31.5,14.08c-10.565,0-13.222,9.969-13.222,18.42c0,8.452,2.656,18.42,13.222,18.42
c10.564,0,13.221-9.968,13.221-18.42C44.721,24.049,42.064,14.08,31.5,14.08z M31.5,21.026c0.429,0,0.82,0.066,1.188,0.157
c0.761,0.656,1.133,1.561,0.403,2.823l-7.036,12.93c-0.216-1.636-0.247-3.24-0.247-4.437C25.808,28.777,26.066,21.026,31.5,21.026z
M36.766,26.987c0.373,1.984,0.426,4.056,0.426,5.513c0,3.723-0.258,11.475-5.69,11.475c-0.428,0-0.822-0.045-1.188-0.136
c-0.07-0.021-0.134-0.043-0.202-0.067c-0.112-0.032-0.23-0.068-0.336-0.11c-1.21-0.515-1.972-1.446-0.874-3.093L36.766,26.987z"/>
<path id="path2815_1_" d="M31.433,0.5c-8.877,0-16.359,3.09-22.454,9.3c-3.087,3.087-5.443,6.607-7.082,10.532
C0.297,24.219-0.5,28.271-0.5,32.5c0,4.268,0.797,8.32,2.397,12.168c1.6,3.85,3.921,7.312,6.969,10.396
c3.085,3.049,6.549,5.399,10.398,7.037c3.886,1.602,7.939,2.398,12.169,2.398c4.229,0,8.34-0.826,12.303-2.465
c3.962-1.639,7.496-3.994,10.621-7.081c3.011-2.933,5.289-6.297,6.812-10.106C62.73,41,63.5,36.883,63.5,32.5
c0-4.343-0.77-8.454-2.33-12.303c-1.562-3.885-3.848-7.32-6.857-10.33C48.025,3.619,40.385,0.5,31.433,0.5z M31.567,6.259
c7.238,0,13.412,2.566,18.554,7.709c2.477,2.477,4.375,5.31,5.67,8.471c1.296,3.162,1.949,6.518,1.949,10.061
c0,7.354-2.516,13.454-7.506,18.33c-2.592,2.516-5.502,4.447-8.74,5.781c-3.2,1.334-6.498,1.994-9.927,1.994
c-3.468,0-6.788-0.653-9.949-1.948c-3.163-1.334-6.001-3.238-8.516-5.716c-2.515-2.514-4.455-5.353-5.826-8.516
c-1.333-3.199-2.017-6.498-2.017-9.927c0-3.467,0.684-6.787,2.017-9.949c1.371-3.2,3.312-6.074,5.826-8.628
C18.092,8.818,24.252,6.259,31.567,6.259z"/>
</svg>
`
}

func (service Icons) publicDomain() string {
	return `<svg viewBox="5.5 -3.5 64 64" xmlns="http://www.w3.org/2000/svg" xmlns:xlink="http://www.w3.org/1999/xlink" version="1.1" style="height:1em; vertical-align:text-bottom;">
<circle stroke="currentColor" fill-opacity="0" cx="37.47" cy="28.736" r="29.471"/>
<path fill="currentColor" d="M37.443-3.5c8.988,0,16.58,3.096,22.77,9.286C66.404,11.976,69.5,19.547,69.5,28.5c0,8.954-3.049,16.437-9.145,22.456
C53.918,57.319,46.279,60.5,37.443,60.5c-8.687,0-16.182-3.144-22.486-9.43C8.651,44.784,5.5,37.262,5.5,28.5
c0-8.761,3.144-16.342,9.429-22.742C21.101-0.415,28.604-3.5,37.443-3.5z M37.529,2.272c-7.257,0-13.401,2.553-18.428,7.657
c-5.22,5.296-7.829,11.486-7.829,18.572s2.59,13.22,7.771,18.398c5.181,5.182,11.352,7.771,18.514,7.771
c7.162,0,13.371-2.607,18.629-7.828c5.029-4.877,7.543-10.991,7.543-18.343c0-7.314-2.553-13.504-7.656-18.571
C50.967,4.824,44.785,2.272,37.529,2.272z M22.471,37.186V19.472h8.8c4.342,0,6.514,1.999,6.514,6
c0,0.686-0.105,1.342-0.314,1.972c-0.209,0.629-0.572,1.256-1.086,1.886c-0.514,0.629-1.285,1.143-2.314,1.543
c-1.028,0.399-2.247,0.6-3.656,0.6h-3.486v5.714H22.471z M26.871,22.785v5.372h3.771c0.914,0,1.6-0.258,2.058-0.772
c0.458-0.513,0.687-1.152,0.687-1.915c0-1.79-0.953-2.686-2.858-2.686h-3.657V22.785z M38.984,37.186V19.472h6.859
c2.818,0,5.027,0.724,6.629,2.171c1.598,1.448,2.398,3.677,2.398,6.686c0,3.01-0.801,5.24-2.398,6.686
c-1.602,1.447-3.811,2.171-6.629,2.171H38.984z M43.387,23.186v10.287h2.57c1.562,0,2.695-0.466,3.4-1.401
c0.705-0.933,1.057-2.179,1.057-3.742c0-1.562-0.352-2.809-1.057-3.743c-0.705-0.933-1.857-1.399-3.457-1.399L43.387,23.186
L43.387,23.186z"/>
</svg>
`
}

func (service Icons) fediverse() string {
	return `<svg viewBox="-10 -5 1034 1034" xmlns="http://www.w3.org/2000/svg" xmlns:xlink="http://www.w3.org/1999/xlink" version="1.1" style="height:1em;">
<path fill="currentColor"
d="M539 176q-32 0 -55 22t-25 55t20.5 58t56 27t58.5 -20.5t27 -56t-20.5 -59t-56.5 -26.5h-5zM452 271l-232 118q20 20 25 48l231 -118q-19 -20 -24 -48zM619 298q-13 25 -38 38l183 184q13 -25 39 -38zM477 320l-135 265l40 40l143 -280q-28 -5 -48 -25zM581 336
q-22 11 -46 10l-8 -1l21 132l56 9zM155 370q-32 0 -55 22.5t-25 55t20.5 58t56.5 27t59 -21t26.5 -56t-21 -58.5t-55.5 -27h-6zM245 438q1 9 1 18q-1 19 -10 35l132 21l26 -50zM470 474l-26 51l311 49q-1 -8 -1 -17q1 -19 10 -36zM842 480q-32 1 -55 23t-24.5 55t21 58
t56 27t58.5 -20.5t27 -56.5t-20.5 -59t-56.5 -27h-6zM236 493q-13 25 -39 38l210 210l51 -25zM196 531q-21 11 -44 10l-9 -1l40 256q21 -10 45 -9l8 1zM560 553l48 311q21 -10 44 -9l10 1l-46 -294zM755 576l-118 60l8 56l135 -68q-20 -20 -25 -48zM781 625l-119 231
q28 5 48 25l119 -231q-28 -5 -48 -25zM306 654l-68 134q28 5 48 25l60 -119zM568 671l-281 143q19 20 24 48l265 -135zM513 771l-51 25l106 107q13 -25 39 -38zM222 795q-32 0 -55.5 22.5t-25 55t21 57.5t56 27t58.5 -20.5t27 -56t-20.5 -58.5t-56.5 -27h-5zM311 863
q2 9 1 18q-1 19 -9 35l256 41q-1 -9 -1 -18q1 -18 10 -35zM646 863q-32 0 -55 22.5t-24.5 55t20.5 58t56 27t59 -21t27 -56t-20.5 -58.5t-56.5 -27h-6z" />
</svg>`
}

func (service Icons) activityPub() string {
	return `<svg viewBox="0 0 1034 1024" version="1.1" xmlns="http://www.w3.org/2000/svg" xmlns:xlink="http://www.w3.org/1999/xlink" xml:space="preserve" xmlns:serif="http://www.serif.com/" style="height:1em;">
<g transform="matrix(1,0,0,1,17,-128)">
<path fill="currentColor" d="M457,341L25,590L25,690L370,491L370,890L457,939L457,341ZM543,341L543,441L889,640L543,840L543,939L975,690L975,590L543,341ZM543,541L543,740L716,640L543,541ZM284,640L111,740L284,840L284,640Z"/>
</g>
</svg>
`
}

func (service Icons) webhooks() string {
	return `<svg viewBox="-10 -5 1034 1034" xmlns="http://www.w3.org/2000/svg" xmlns:xlink="http://www.w3.org/1999/xlink" version="1.1" style="height:1em;">
<path fill="currentColor"
d="M482 226h-1l-10 2q-33 4 -64.5 18.5t-55.5 38.5q-41 37 -57 91q-9 30 -8 63t12 63q17 45 52 78l13 12l-83 135q-26 -1 -45 7q-30 13 -45 40q-7 15 -9 31t2 32q8 30 33 48q15 10 33 14.5t36 2t34.5 -12.5t27.5 -25q12 -17 14.5 -39t-5.5 -41q-1 -5 -7 -14l-3 -6l118 -192
q6 -9 8 -14l-10 -3q-9 -2 -13 -4q-23 -10 -41.5 -27.5t-28.5 -39.5q-17 -36 -9 -75q4 -23 17 -43t31 -34q37 -27 82 -27q27 -1 52.5 9.5t44.5 30.5q17 16 26.5 38.5t10.5 45.5q0 17 -6 42l70 19l8 1q14 -43 7 -86q-4 -33 -19.5 -63.5t-39.5 -53.5q-42 -42 -103 -56
q-6 -2 -18 -4l-14 -2h-37zM500 350q-17 0 -34 7t-30.5 20.5t-19.5 31.5q-8 20 -4 44q3 18 14 34t28 25q24 15 56 13q3 4 5 8l112 191q3 6 6 9q27 -26 58.5 -35.5t65 -3.5t58.5 26q32 25 43.5 61.5t0.5 73.5q-8 28 -28.5 50t-48.5 33q-31 13 -66.5 8.5t-63.5 -24.5
q-4 -3 -13 -10l-5 -6q-4 3 -11 10l-47 46q23 23 52 38.5t61 21.5l22 4h39l28 -5q64 -13 110 -60q22 -22 36.5 -50.5t19.5 -59.5q5 -36 -2 -71.5t-25 -64.5t-44 -51t-57 -35q-34 -14 -70.5 -16t-71.5 7l-17 5l-81 -137q13 -19 16 -37q5 -32 -13 -60q-16 -25 -44 -35
q-17 -6 -35 -6zM218 614q-58 13 -100 53q-47 44 -61 105l-4 24v37l2 11q2 13 4 20q7 31 24.5 59t42.5 49q50 41 115 49q38 4 76 -4.5t70 -28.5q53 -34 78 -91q7 -17 14 -45q6 -1 18 0l125 2q14 0 20 1q11 20 25 31t31.5 16t35.5 4q28 -3 50 -20q27 -21 32 -54
q2 -17 -1.5 -33t-13.5 -30q-16 -22 -41 -32q-17 -7 -35.5 -6.5t-35.5 7.5q-28 12 -43 37l-3 6q-14 0 -42 -1l-113 -1q-15 -1 -43 -1l-50 -1l3 17q8 43 -13 81q-14 27 -40 45t-57 22q-35 6 -70 -7.5t-57 -42.5q-28 -35 -27 -79q1 -37 23 -69q13 -19 32 -32t41 -19l9 -3z" />
</svg>`
}<|MERGE_RESOLUTION|>--- conflicted
+++ resolved
@@ -8,24 +8,6 @@
 
 func (service Icons) Get(name string) string {
 	switch name {
-
-	// Semantic
-	case "announce":
-		return service.get("rocket-takeoff")
-	case "announce-fill":
-		return service.get("rocket-takeoff-fill")
-	case "dislike":
-		return service.get("thumbs-down")
-	case "dislike-fill":
-		return service.get("thumbs-down-fill")
-	case "like":
-		return service.get("heart")
-	case "like-fill":
-		return service.get("heart-fill")
-	case "reply":
-		return service.get("reply")
-	case "reply-fill":
-		return service.get("reply-fill")
 
 	// App Actions and Behaviors
 	case "add":
@@ -44,6 +26,10 @@
 		return service.get("exclamation-triangle")
 	case "alert-fill":
 		return service.get("exclamation-triangle-fill")
+	case "announce":
+		return service.get("rocket-takeoff")
+	case "announce-fill":
+		return service.get("rocket-takeoff-fill")
 	case "archive":
 		return service.get("archive")
 	case "archive-fill":
@@ -136,6 +122,10 @@
 		return service.get("x-lg")
 	case "delete-fill":
 		return service.get("x-lg")
+	case "dislike":
+		return service.get("thumbs-down")
+	case "dislike-fill":
+		return service.get("thumbs-down-fill")
 	case "drag-handle":
 		return service.get("grip-vertical")
 	case "edit":
@@ -206,6 +196,10 @@
 		return service.get("key")
 	case "key-fill":
 		return service.get("key-fill")
+	case "like":
+		return service.get("heart")
+	case "like-fill":
+		return service.get("heart-fill")
 	case "link":
 		return service.get("link-45deg")
 	case "link-outbound":
@@ -280,15 +274,12 @@
 		return service.get("play")
 	case "play-fill":
 		return service.get("play-fill")
-<<<<<<< HEAD
 	case "reload":
 		return service.get("arrow-repeat")
 	case "reply":
 		return service.get("reply")
 	case "reply-fill":
 		return service.get("reply-fill")
-=======
->>>>>>> 37ccf057
 	case "repost":
 		return service.get("repeat")
 	case "rocket":
