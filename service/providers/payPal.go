--- conflicted
+++ resolved
@@ -98,11 +98,7 @@
 func (provider PayPal) Connect(connection *model.Connection, vault mapof.String, host string) error {
 
 	if err := provider.Refresh(connection, vault); err != nil {
-<<<<<<< HEAD
-		return derp.Wrap(err, "service.providers.PayPal", "Unable to refresh access token", derp.WithCode(http.StatusInternalServerError))
-=======
 		return derp.Wrap(err, "service.providers.PayPal", "Unable to refresh access token", derp.WithInternalError())
->>>>>>> ac1065dd
 	}
 
 	return nil
