--- conflicted
+++ resolved
@@ -8,7 +8,6 @@
 	"github.com/EmissarySocial/emissary/tools/convert"
 	"github.com/benpate/derp"
 	"github.com/benpate/rosetta/slice"
-	"github.com/davecgh/go-spew/spew"
 	"willnorris.com/go/microformats"
 )
 
@@ -31,15 +30,8 @@
 
 		if link := following.Links.FindBy("type", mediaType); !link.IsEmpty() {
 
-<<<<<<< HEAD
-			spew.Dump(mediaType)
-
 			switch link.MediaType {
 
-=======
-			switch link.MediaType {
-
->>>>>>> a84c0f62
 			case model.MimeTypeJSONFeed:
 				if err := service.poll(following, link, service.import_JSONFeed); err == nil {
 					return nil
