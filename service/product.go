package service

import (
	"github.com/EmissarySocial/emissary/model"
	"github.com/benpate/data"
	"github.com/benpate/data/option"
	"github.com/benpate/derp"
	"github.com/benpate/exp"
	"github.com/benpate/rosetta/schema"
	"github.com/benpate/rosetta/sliceof"
	"go.mongodb.org/mongo-driver/bson/primitive"
)

// Product manages all interactions with the Product collection
type Product struct {
	merchantAccountService *MerchantAccount
}

// NewProduct returns a fully populated Product service
func NewProduct() Product {
	return Product{}
}

/******************************************
 * Lifecycle Methods
 ******************************************/

// Refresh updates any stateful data that is cached inside this service.
func (service *Product) Refresh(merchantAccountService *MerchantAccount) {
	service.merchantAccountService = merchantAccountService
}

// Close stops any background processes controlled by this service
func (service *Product) Close() {

}

/******************************************
 * Common Data Methods
 ******************************************/

func (service *Product) collection(session data.Session) data.Collection {
	return session.Collection("Product")
}

// Count returns the number of records that match the provided criteria
func (service *Product) Count(session data.Session, criteria exp.Expression) (int64, error) {
	return service.collection(session).Count(notDeleted(criteria))
}

func (service *Product) Query(session data.Session, criteria exp.Expression, options ...option.Option) ([]model.Product, error) {
	result := make([]model.Product, 0)
	err := service.collection(session).Query(&result, notDeleted(criteria), options...)
	return result, err
}

// List returns an iterator containing all of the Products who match the provided criteria
func (service *Product) List(session data.Session, criteria exp.Expression, options ...option.Option) (data.Iterator, error) {
	return service.collection(session).Iterator(notDeleted(criteria), options...)
}

// Load retrieves an Product from the database
func (service *Product) Load(session data.Session, criteria exp.Expression, result *model.Product) error {
	if err := service.collection(session).Load(notDeleted(criteria), result); err != nil {
		return derp.Wrap(err, "service.Product.Load", "Error loading Product", criteria)
	}

	return nil
}

// Save adds/updates an Product in the database
func (service *Product) Save(session data.Session, product *model.Product, note string) error {

	const location = "service.Product.Save"

	// Validate the value before saving
	if err := service.Schema().Validate(product); err != nil {
		return derp.Wrap(err, location, "Invalid Product", product)
	}

	// Save the value to the database
	if err := service.collection(session).Save(product, note); err != nil {
		return derp.Wrap(err, location, "Unable to save Product", product, note)
	}

	return nil
}

// Delete removes an Product from the database (virtual delete)
func (service *Product) Delete(session data.Session, product *model.Product, note string) error {

	if err := service.collection(session).Delete(product, note); err != nil {
		return derp.Wrap(err, "service.Product.Delete", "Error deleting Product", product, note)
	}

	return nil
}

/******************************************
 * Model Service Methods
 ******************************************/

// ObjectType returns the type of object that this service manages
func (service *Product) ObjectType() string {
	return "Product"
}

// New returns a fully initialized model.Product as a data.Object.
func (service *Product) ObjectNew() data.Object {
	result := model.NewProduct()
	return &result
}

func (service *Product) ObjectID(object data.Object) primitive.ObjectID {

	if product, ok := object.(*model.Product); ok {
		return product.ProductID
	}

	return primitive.NilObjectID
}

func (service *Product) ObjectQuery(session data.Session, result any, criteria exp.Expression, options ...option.Option) error {
	return service.collection(session).Query(result, notDeleted(criteria), options...)
}

func (service *Product) ObjectLoad(session data.Session, criteria exp.Expression) (data.Object, error) {
	result := model.NewProduct()
	err := service.Load(session, criteria, &result)
	return &result, err
}

func (service *Product) ObjectSave(session data.Session, object data.Object, comment string) error {
	if product, ok := object.(*model.Product); ok {
		return service.Save(session, product, comment)
	}
	return derp.InternalError("service.Product.ObjectSave", "Invalid Object Type", object)
}

func (service *Product) ObjectDelete(session data.Session, object data.Object, comment string) error {
	if product, ok := object.(*model.Product); ok {
		return service.Delete(session, product, comment)
	}
	return derp.InternalError("service.Product.ObjectDelete", "Invalid Object Type", object)
}

func (service *Product) ObjectUserCan(object data.Object, authorization model.Authorization, action string) error {
	return derp.UnauthorizedError("service.Product", "Not Authorized")
}

func (service *Product) Schema() schema.Schema {
	return schema.New(model.ProductSchema())
}

/******************************************
 * Custom Queries
 ******************************************/

// LoadByID loads a single model.Product object that matches the provided productID
func (service *Product) LoadByID(session data.Session, productID primitive.ObjectID, result *model.Product) error {
	criteria := exp.Equal("_id", productID)
	return service.Load(session, criteria, result)
}

func (service *Product) LoadByToken(session data.Session, token string, result *model.Product) error {

	productID, err := primitive.ObjectIDFromHex(token)

	if err != nil {
		return derp.Wrap(err, "service.Product.LoadByToken", "Invalid Product ID", token)
	}

	return service.LoadByID(session, productID, result)
}

// LoadByRemoteID loads a single model.Product object that matches the provided remoteID
func (service *Product) LoadByRemoteID(userID primitive.ObjectID, remoteID string, result *model.Product) error {

	criteria := exp.Equal("userId", userID).AndEqual("remoteId", remoteID)
	return service.Load(criteria, result)
}

// QueryByUser returns a slice of Products that match the provided productIDs
func (service *Product) QueryByUser(session data.Session, userID primitive.ObjectID) (sliceof.Object[model.Product], error) {

	criteria := exp.Equal("userId", userID)

	return service.Query(session, criteria, option.SortAsc("name"), option.SortAsc("price"))
}

// QueryByIDs returns a slice of Products that match the provided productIDs
func (service *Product) QueryByIDs(session data.Session, userID primitive.ObjectID, productIDs ...primitive.ObjectID) (sliceof.Object[model.Product], error) {

	criteria := exp.Equal("userId", userID).
		AndIn("_id", productIDs)

	return service.Query(session, criteria, option.SortAsc("name"), option.SortAsc("price"))
}

/******************************************
 * Custom Behaviors
 ******************************************/

func (service *Product) SyncRemoteProducts(session data.Session, userID primitive.ObjectID) (sliceof.Object[model.MerchantAccount], sliceof.Object[model.Product], error) {

	const location = "service.Product.SyncRemoteProducts"

	// Scan all Remote Products from every Merchant Account for this User
	merchantAccounts, remoteProducts, err := service.merchantAccountService.RemoteProductsByUser(session, userID)

	if err != nil {
		return nil, nil, derp.Wrap(err, location, "Error retrieving remote products for user", userID)
	}

	// If there are no Merchant Accounts, then there are no Remote Products
	if merchantAccounts.IsEmpty() {
		return merchantAccounts, sliceof.NewObject[model.Product](), nil
	}

	// Retrieve all Products currently in the database
	products, err := service.QueryByUser(session, userID)

	if err != nil {
		return nil, nil, derp.Wrap(err, location, "Error retrieving local products for user", userID)
	}

	productIndex := service.indexByRemoteID(products)

	result := make(sliceof.Object[model.Product], 0, len(remoteProducts))

	// Scan products/remoteProducts; add new remote Products to local Products list.
	for _, remoteProduct := range remoteProducts {

		// Skip this remote product if it already exists in the database
		if currentProduct, exists := productIndex[remoteProduct.RemoteID]; exists {

			// Remote the current product from the Index so we won't delete it later
			delete(productIndex, remoteProduct.RemoteID)

			// If the remote product changed, then update the local product record
			changed, err := currentProduct.Refresh(remoteProduct)

			if err != nil {
				return nil, nil, derp.Wrap(err, location, "Error refreshing remote product", remoteProduct)
			}

			if changed {
				if err := service.Save(&currentProduct, "Updated Remote Product changes"); err != nil {
					return nil, nil, derp.Wrap(err, location, "Error saving updated remote product", currentProduct)
				}
			}

			// Add the existing product to the result
			result.Append(currentProduct)
			continue
		}

<<<<<<< HEAD
		// Otherwise, the Remote Product is new, so create a local copy of it here.
		if err := service.Save(&remoteProduct, "Sync Remote Product"); err != nil {
=======
		// Add the remote product to the database
		if err := service.Save(session, &remoteProduct, "Sync Remote Product"); err != nil {
>>>>>>> 37ccf057
			return nil, nil, derp.Wrap(err, location, "Error saving remote product", remoteProduct)
		}

		// Add the new Remote Product to the result
		result.Append(remoteProduct)
	}

	// Remove local Product records that are no longer in the remote products list
	for _, product := range productIndex {
		if err := service.Delete(session, &product, "Removed from merchant account"); err != nil {
			return nil, nil, derp.Wrap(err, location, "Error deleting local product", product)
		}
	}

	return merchantAccounts, products, nil
}

func (service *Product) indexByRemoteID(remoteProducts sliceof.Object[model.Product]) map[string]model.Product {

	// Create a map of remote IDs to Products
	result := make(map[string]model.Product, len(remoteProducts))

	for _, product := range remoteProducts {
		if product.RemoteID != "" {
			result[product.RemoteID] = product
		}
	}

	return result
}<|MERGE_RESOLUTION|>--- conflicted
+++ resolved
@@ -174,10 +174,10 @@
 }
 
 // LoadByRemoteID loads a single model.Product object that matches the provided remoteID
-func (service *Product) LoadByRemoteID(userID primitive.ObjectID, remoteID string, result *model.Product) error {
+func (service *Product) LoadByRemoteID(session data.Session, userID primitive.ObjectID, remoteID string, result *model.Product) error {
 
 	criteria := exp.Equal("userId", userID).AndEqual("remoteId", remoteID)
-	return service.Load(criteria, result)
+	return service.Load(session, criteria, result)
 }
 
 // QueryByUser returns a slice of Products that match the provided productIDs
@@ -245,7 +245,7 @@
 			}
 
 			if changed {
-				if err := service.Save(&currentProduct, "Updated Remote Product changes"); err != nil {
+				if err := service.Save(session, &currentProduct, "Updated Remote Product changes"); err != nil {
 					return nil, nil, derp.Wrap(err, location, "Error saving updated remote product", currentProduct)
 				}
 			}
@@ -255,13 +255,8 @@
 			continue
 		}
 
-<<<<<<< HEAD
-		// Otherwise, the Remote Product is new, so create a local copy of it here.
-		if err := service.Save(&remoteProduct, "Sync Remote Product"); err != nil {
-=======
 		// Add the remote product to the database
 		if err := service.Save(session, &remoteProduct, "Sync Remote Product"); err != nil {
->>>>>>> 37ccf057
 			return nil, nil, derp.Wrap(err, location, "Error saving remote product", remoteProduct)
 		}
 
