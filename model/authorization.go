package model

import (
	"strings"

	"github.com/golang-jwt/jwt/v5"
	"go.mongodb.org/mongo-driver/bson/primitive"
)

// Authorization represents the JWT Claims that the server gives to a user when they sign in.
type Authorization struct {
	UserID      primitive.ObjectID   `json:"U"`           // Unique identifier of the User
	GroupIDs    []primitive.ObjectID `json:"G"`           // IDs for all server-level groups that the User belongs to
	ClientID    primitive.ObjectID   `json:"C,omitempty"` // Unique identifier of the OAuth Application/Client
	DomainOwner bool                 `json:"O,omitempty"` // If TRUE, then this user is an owner of this domain
	Scope       string               `json:"S,omitempty"` // OAuth Scopes that this user has access to

	jwt.RegisteredClaims // By embedding the "RegisteredClaims" object, this record can support standard behaviors, like token expiration, etc.
}

// NewAuthorization generates a fully initialized Authorization object.
func NewAuthorization() Authorization {

	result := Authorization{
		UserID:      primitive.NilObjectID,
		GroupIDs:    make([]primitive.ObjectID, 0),
		DomainOwner: false,
	}

	result.RegisteredClaims = jwt.RegisteredClaims{}

	return result
}

// IsAuthenticated returns TRUE if this authorization is valid and has a non-zero UserID
func (authorization Authorization) IsAuthenticated() bool {

<<<<<<< HEAD
	// nolint:gosimple // This is more readable than "return !authorization.UserID.IsZero()"
=======
	// If we have a null pointer, then NO, you're not authenticated
	if authorization == nil {
		return false
	}

	// If your UserID is zero, then NO, you're not authenticated
>>>>>>> 7f4f82f0
	if authorization.UserID.IsZero() {
		return false
	}

<<<<<<< HEAD
	return true
}

// AllGroupIDs returns a complete slice of groups that this authorization belongs to,
// including the magic "Everybody", "Self", and (if valid) "Authenticated" groups.
func (authorization Authorization) AllGroupIDs() []primitive.ObjectID {
=======
	// If your authorization token is not valid (expired, etc), then NO, you're not authenticated
	if authorization.RegisteredClaims.Valid() != nil {
		return false
	}

	// Yes, you're authenticated
	return true
}

// AllGroupIDs returns a slice of groups that this authorization belongs to,
// including the magic "Anonymous", and (if valid) "Authenticated" groups.
func (authorization *Authorization) AllGroupIDs() []primitive.ObjectID {
>>>>>>> 7f4f82f0

	result := []primitive.ObjectID{MagicGroupIDAnonymous}

	if authorization.IsAuthenticated() {
		result = append(result, MagicGroupIDAuthenticated, authorization.UserID)
		result = append(result, authorization.GroupIDs...)
	}

	return result
}

// Scopes returns a slice of scopes that this Authorization token is allowed to use.
// This implements the toot.ScopesGetter interface.
func (authorization Authorization) Scopes() []string {
	return strings.Split(authorization.Scope, " ")
}<|MERGE_RESOLUTION|>--- conflicted
+++ resolved
@@ -35,28 +35,16 @@
 // IsAuthenticated returns TRUE if this authorization is valid and has a non-zero UserID
 func (authorization Authorization) IsAuthenticated() bool {
 
-<<<<<<< HEAD
-	// nolint:gosimple // This is more readable than "return !authorization.UserID.IsZero()"
-=======
 	// If we have a null pointer, then NO, you're not authenticated
 	if authorization == nil {
 		return false
 	}
 
 	// If your UserID is zero, then NO, you're not authenticated
->>>>>>> 7f4f82f0
 	if authorization.UserID.IsZero() {
 		return false
 	}
 
-<<<<<<< HEAD
-	return true
-}
-
-// AllGroupIDs returns a complete slice of groups that this authorization belongs to,
-// including the magic "Everybody", "Self", and (if valid) "Authenticated" groups.
-func (authorization Authorization) AllGroupIDs() []primitive.ObjectID {
-=======
 	// If your authorization token is not valid (expired, etc), then NO, you're not authenticated
 	if authorization.RegisteredClaims.Valid() != nil {
 		return false
@@ -69,7 +57,6 @@
 // AllGroupIDs returns a slice of groups that this authorization belongs to,
 // including the magic "Anonymous", and (if valid) "Authenticated" groups.
 func (authorization *Authorization) AllGroupIDs() []primitive.ObjectID {
->>>>>>> 7f4f82f0
 
 	result := []primitive.ObjectID{MagicGroupIDAnonymous}
 
