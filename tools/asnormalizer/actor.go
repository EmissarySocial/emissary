package asnormalizer

import (
	"github.com/benpate/hannibal/streams"
	"github.com/benpate/hannibal/vocab"
	"github.com/benpate/rosetta/convert"
)

// Actor normalizes an Actor document
func Actor(document streams.Document) map[string]any {

	result := map[string]any{

		// Profile
		vocab.PropertyType:              document.Type(),
		vocab.PropertyID:                document.ID(),
		vocab.PropertyName:              document.Name(),
		vocab.PropertyPreferredUsername: document.PreferredUsername(),
		vocab.PropertySummary:           document.Summary(),
		vocab.PropertyImage:             Image(document.Image()),
		vocab.PropertyIcon:              Image(document.Icon()),
		vocab.PropertyTag:               Tags(document.Tag()),
		vocab.PropertyURL:               document.URL(),
		vocab.PropertyEndpoints:         document.Endpoints().Value(),

		// Collections
		vocab.PropertyAttachment: document.Attachment().Value(),
		vocab.PropertyInbox:      document.Inbox().String(),
		vocab.PropertyOutbox:     document.Outbox().Value(), // using raw outbox value because RSS feeds stuff data in here.
		vocab.PropertyLiked:      document.Liked().String(),
		vocab.PropertyFeatured:   document.Featured().String(),
		vocab.PropertyFollowers:  document.Followers().String(),
		vocab.PropertyFollowing:  document.Following().String(),
		vocab.PropertyPublicKey:  document.PublicKey().Value(),
	}

	// Cryptography
	if publicKey := document.PublicKey(); publicKey.NotNil() {
		result[vocab.PropertyPublicKey] = map[string]any{
			vocab.PropertyID:           publicKey.ID(),
			vocab.PropertyPublicKeyPEM: publicKey.PublicKeyPEM(),
		}
	}

<<<<<<< HEAD
	// OAuth 2.0 Redirect URIs
	if redirectURI := document.RedirectURI(); len(redirectURI) > 0 {
		result[vocab.PropertyRedirectURI] = redirectURI
	}

	// Migration Data
	if migration := document.Get(vocab.PropertyMigration); migration.NotNil() {
		result[vocab.PropertyMigration] = convert.MapOfString(migration.Value())
=======
	// MLS KeyPackages
	if keyPackages := document.KeyPackages(); keyPackages.NotNil() {
		result[vocab.PropertyKeyPackages] = keyPackages.ID()
>>>>>>> f7936c08
	}

	return result
}

// ActorSummary normalizes an Actor document to be embedded in other documents
func ActorSummary(document streams.Document) map[string]any {

	result := map[string]any{

		// Profile
		vocab.PropertyType:              document.Type(),
		vocab.PropertyID:                document.ID(),
		vocab.PropertyName:              document.Name(),
		vocab.PropertyPreferredUsername: document.PreferredUsername(),
		vocab.PropertySummary:           document.Summary(),
		vocab.PropertyImage:             Image(document.Image()),
		vocab.PropertyIcon:              Image(document.Icon()),
		vocab.PropertyTag:               Tags(document.Tag()),
		vocab.PropertyURL:               document.URL(),
	}

	return result
}<|MERGE_RESOLUTION|>--- conflicted
+++ resolved
@@ -42,7 +42,11 @@
 		}
 	}
 
-<<<<<<< HEAD
+	// MLS KeyPackages
+	if keyPackages := document.KeyPackages(); keyPackages.NotNil() {
+		result[vocab.PropertyKeyPackages] = keyPackages.ID()
+	}
+
 	// OAuth 2.0 Redirect URIs
 	if redirectURI := document.RedirectURI(); len(redirectURI) > 0 {
 		result[vocab.PropertyRedirectURI] = redirectURI
@@ -51,11 +55,6 @@
 	// Migration Data
 	if migration := document.Get(vocab.PropertyMigration); migration.NotNil() {
 		result[vocab.PropertyMigration] = convert.MapOfString(migration.Value())
-=======
-	// MLS KeyPackages
-	if keyPackages := document.KeyPackages(); keyPackages.NotNil() {
-		result[vocab.PropertyKeyPackages] = keyPackages.ID()
->>>>>>> f7936c08
 	}
 
 	return result
