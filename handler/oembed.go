--- conflicted
+++ resolved
@@ -82,11 +82,7 @@
 	return result, nil
 }
 
-<<<<<<< HEAD
-func getOEmbed_Stream(_ *steranko.Context, factory *domain.Factory, token string) (mapof.Any, error) {
-=======
 func getOEmbed_Stream(factory *domain.Factory, token string) (mapof.Any, error) {
->>>>>>> 411b2143
 
 	const location = "handler.getOEmbed_Stream"
 
@@ -192,12 +188,8 @@
 	return result, nil
 }
 
-<<<<<<< HEAD
-// nolint:unusedfunc
-=======
 /*
 //nolint:unused
->>>>>>> 411b2143
 func getOEmbed_heightAndWidth(html string) (int, int) {
 
 	var height int
