package handler

import (
	"net/http"

	"github.com/EmissarySocial/emissary/domain"
	"github.com/benpate/derp"
	domaintools "github.com/benpate/domain"
	"github.com/benpate/rosetta/mapof"
	"github.com/benpate/steranko"
	"github.com/benpate/turbine/queue"
)

// IndexAllStreams is a handler function that triggers the IndexAllStreams queue task.
// It can only be called by an authenticated administrator.
func IndexAllStreams(ctx *steranko.Context, factory *domain.Factory) error {

	// Verify that this is an Administrator
	authorization := getAuthorization(ctx)

	if !authorization.DomainOwner {
		return derp.ForbiddenError("handler.IndexAllStreams", "Only administrators can call this method")
	}

	// Create the Index task
	task := queue.NewTask("IndexAllStreams", mapof.Any{
		"host": domaintools.Hostname(ctx.Request()),
	})

	// Execute the task in the background
	if err := factory.Queue().Publish(task); err != nil {
		return derp.Wrap(err, "handler.IndexAllStreams", "Error publishing task")
	}

	// Success.
	return ctx.NoContent(http.StatusOK)
}

// IndexAllUsers is a handler function that triggers the IndexAllUsers queue task.
// It can only be called by an authenticated administrator.
func IndexAllUsers(ctx *steranko.Context, factory *domain.Factory) error {

	// Verify that this is an Administrator
	authorization := getAuthorization(ctx)

	if !authorization.DomainOwner {
		return derp.ForbiddenError("handler.IndexAllUsers", "Only administrators can call this method")
	}

	// Create the Index task
	task := queue.NewTask("IndexAllUsers", mapof.Any{
		"host": domaintools.Hostname(ctx.Request()),
	})

	// Execute the task in the background
	if err := factory.Queue().Publish(task); err != nil {
		return derp.Wrap(err, "handler.IndexAllUsers", "Error publishing task")
	}

	// Success.
	return ctx.NoContent(http.StatusOK)
}

func PostSearchLookup(ctx *steranko.Context, factory *domain.Factory) error {

	const location = "handler.PostSearchLookup"

	// Collect and validate the referer/URL
	referer := ctx.Request().Header.Get("referer")

	if referer == "" {
		return derp.ForbiddenError(location, "No referer", referer)
	}

<<<<<<< HEAD
	if domainTools.NameOnly(referer) != factory.Hostname() {
		return derp.ForbiddenError(location, "Invalid referer", referer)
=======
	if domaintools.NameOnly(referer) != factory.Hostname() {
		return derp.New(http.StatusForbidden, location, "Invalid referer", referer)
>>>>>>> 75cd9870
	}

	// Load the Stream from the database
	searchQueryService := factory.SearchQuery()
	searchQuery, err := searchQueryService.LoadOrCreate(ctx.QueryParams())

	if err != nil {
		return derp.Wrap(err, location, "Error creating search query token")
	}

	// Set the referer/URL if it's not already set
	if searchQuery.URL == "" {
		searchQuery.URL = referer
		if err := searchQueryService.Save(&searchQuery, "Set source URL"); err != nil {
			return derp.Wrap(err, location, "Error applying URL to search query")
		}
	}

	// Redirect to the new location, using a GET request.
	forward := ctx.QueryParam("forward") + searchQueryService.ActivityPubURL(searchQuery.SearchQueryID)
	return ctx.Redirect(http.StatusSeeOther, forward)
}<|MERGE_RESOLUTION|>--- conflicted
+++ resolved
@@ -72,13 +72,8 @@
 		return derp.ForbiddenError(location, "No referer", referer)
 	}
 
-<<<<<<< HEAD
-	if domainTools.NameOnly(referer) != factory.Hostname() {
-		return derp.ForbiddenError(location, "Invalid referer", referer)
-=======
 	if domaintools.NameOnly(referer) != factory.Hostname() {
 		return derp.New(http.StatusForbidden, location, "Invalid referer", referer)
->>>>>>> 75cd9870
 	}
 
 	// Load the Stream from the database
