--- conflicted
+++ resolved
@@ -130,18 +130,6 @@
 	return ctx.String(http.StatusOK, errorMessage)
 }
 
-<<<<<<< HEAD
-// nolint:unused
-func executeTemplate(template *template.Template, data any) string {
-	var buffer bytes.Buffer
-	if err := template.Execute(&buffer, data); err != nil {
-		return ""
-	}
-	return buffer.String()
-}
-
-=======
->>>>>>> 411b2143
 // fullURL returns the URL for a request that include the protocol, hostname, and path
 func fullURL(factory *domain.Factory, ctx echo.Context) string {
 	return factory.Host() + ctx.Request().URL.String()
