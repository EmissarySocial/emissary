--- conflicted
+++ resolved
@@ -20,20 +20,12 @@
 			domainFactory, err := factory.ByContext(ctx)
 
 			if err != nil {
-<<<<<<< HEAD
-				return derp.ForbiddenError("middleware.Domain", "Unrecognized domain", ctx.Request().URL.Hostname(), err)
-=======
-				return derp.NewMisdirectedRequestError(location, "Invalid hostname", ctx.Path(), err)
->>>>>>> 2b252d0c
+				return derp.MisdirectedRequestError(location, "Invalid hostname", ctx.Path(), err)
 			}
 
 			// Guarantee that the database session is not nil
 			if domainFactory.Session == nil {
-<<<<<<< HEAD
-				return derp.ForbiddenError("middleware.Domain", "Database Not Configured for this Domain")
-=======
-				return derp.NewInternalError(location, "Database not ready")
->>>>>>> 2b252d0c
+				return derp.InternalError(location, "Database not ready")
 			}
 
 			return next(ctx)
